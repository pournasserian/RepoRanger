﻿using Microsoft.Extensions.Configuration;
using Microsoft.Extensions.DependencyInjection;
using RepoRanger;

var configuration = new ConfigurationBuilder()
    .SetBasePath(AppDomain.CurrentDomain.BaseDirectory)
    .AddJsonFile("appsettings.json", optional: false, reloadOnChange: true)
    .Build();

var services = new ServiceCollection();

services.AddScoped<IConfiguration>(sp => configuration);
services.AddScoped<IRepository, MongoDbRepository>();
services.AddScoped<ISearchService, GitHubSearchService>();

var serviceProvider = services.BuildServiceProvider();
var repository = serviceProvider.GetRequiredService<IRepository>();
var searchService = serviceProvider.GetRequiredService<ISearchService>();

<<<<<<< HEAD
var keywords = "ai"; // new List<string> { "AI" }; //, "NLP", "Deep Learning", "Machine Learning", "Neural Networks" };
=======
var keywords = "fluentcms"; // new List<string> { "AI" }; //, "NLP", "Deep Learning", "Machine Learning", "Neural Networks" };
>>>>>>> ee9ac100
var githubRepos = await searchService.SearchRepositoriesAsync(keywords, 100, false, 400);

// add internal_created_at property to each repositor's json element
foreach (var repo in githubRepos)
{
    repo.Add("internal_created_at", DateTime.UtcNow);
}

await repository.InsertManyAsync(githubRepos);
<|MERGE_RESOLUTION|>--- conflicted
+++ resolved
@@ -17,11 +17,7 @@
 var repository = serviceProvider.GetRequiredService<IRepository>();
 var searchService = serviceProvider.GetRequiredService<ISearchService>();
 
-<<<<<<< HEAD
 var keywords = "ai"; // new List<string> { "AI" }; //, "NLP", "Deep Learning", "Machine Learning", "Neural Networks" };
-=======
-var keywords = "fluentcms"; // new List<string> { "AI" }; //, "NLP", "Deep Learning", "Machine Learning", "Neural Networks" };
->>>>>>> ee9ac100
 var githubRepos = await searchService.SearchRepositoriesAsync(keywords, 100, false, 400);
 
 // add internal_created_at property to each repositor's json element
